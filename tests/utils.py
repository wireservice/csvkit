#!/usr/bin/env python

import sys
from contextlib import contextmanager

import agate
import six

try:
    import unittest2 as unittest
except ImportError:
    import unittest

from csvkit.exceptions import ColumnIdentifierError, RequiredHeaderError


@contextmanager
def stderr_as_stdout():
    temp = sys.stderr
    sys.stderr = sys.stdout
    yield
    sys.stderr = temp


@contextmanager
def stdin_as_string(str):
    temp = sys.stdin
    sys.stdin = str
    yield
    sys.stdin = temp


class CSVKitTestCase(unittest.TestCase):
    def get_output(self, args):
        output_file = six.StringIO()
        utility = self.Utility(args, output_file)
        utility.run()
        return output_file.getvalue()

    def get_output_as_io(self, args):
        return six.StringIO(self.get_output(args))

    def get_output_as_list(self, args):
        return self.get_output(args).split('\n')

    def get_output_as_reader(self, args):
        return agate.csv.reader(self.get_output_as_io(args))

    def assertRows(self, args, rows):
        reader = self.get_output_as_reader(args)
        for row in rows:
            self.assertEqual(next(reader), row)
        self.assertRaises(StopIteration, next, reader)

    def assertLines(self, args, rows, newline_at_eof=True):
        lines = self.get_output_as_list(args)
        if newline_at_eof:
            rows.append('')
        for i, row in enumerate(rows):
            self.assertEqual(lines[i], row)
        self.assertEqual(len(lines), len(rows))


class EmptyFileTests(object):
    def test_empty(self):
        with open('examples/empty.csv') as f:
            with stdin_as_string(f):
                utility = self.Utility(getattr(self, 'default_args', []))
                utility.run()


class NamesTests(object):
    def test_names(self):
        output = self.get_output_as_io(['-n', 'examples/dummy.csv'])

        self.assertEqual(next(output), '  1: a\n')
        self.assertEqual(next(output), '  2: b\n')
        self.assertEqual(next(output), '  3: c\n')

    def test_invalid_options(self):
        args = ['-n', '--no-header-row', 'examples/dummy.csv']
        output_file = six.StringIO()

        utility = self.Utility(args, output_file)

        with self.assertRaises(RequiredHeaderError):
            utility.run()


class ColumnsTests(object):
    def test_invalid_column(self):
        args = getattr(self, 'columns_args', []) + ['-c', '0', 'examples/dummy.csv']
        output_file = six.StringIO()

        utility = self.Utility(args, output_file)
<<<<<<< HEAD
        self.assertRaises(ColumnIdentifierError, utility.run)
=======

        with self.assertRaises(ColumnIdentifierError):
            utility.run()

        output_file.close()
>>>>>>> 4c91ec33
<|MERGE_RESOLUTION|>--- conflicted
+++ resolved
@@ -93,12 +93,8 @@
         output_file = six.StringIO()
 
         utility = self.Utility(args, output_file)
-<<<<<<< HEAD
-        self.assertRaises(ColumnIdentifierError, utility.run)
-=======
 
         with self.assertRaises(ColumnIdentifierError):
             utility.run()
 
-        output_file.close()
->>>>>>> 4c91ec33
+        output_file.close()