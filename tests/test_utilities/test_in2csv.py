--- conflicted
+++ resolved
@@ -23,28 +23,8 @@
         with patch.object(sys, 'argv', [self.Utility.__name__.lower(), 'examples/dummy.csv']):
             launch_new_instance()
 
-<<<<<<< HEAD
-        target_output = open('examples/sheetsxls_converted.csv', 'r').read()
-        self.assertEqual(output_file.getvalue(), target_output)
-
-    def test_csv_no_inference(self):
-        args = ['--no-inference', 'examples/dummy.csv']
-        output_file = six.StringIO()
-
-        utility = In2CSV(args, output_file)
-        utility.main()
-
-        output = output_file.getvalue()
-
-        self.assertTrue('A,B,C' in output)
-
-    def test_csv_no_headers(self):
-        args = ['--no-header-row', 'examples/no_header_row.csv']
-        output_file = six.StringIO()
-=======
     def test_convert_csv(self):
         self.assertConverted('csv', 'examples/testfixed_converted.csv', 'examples/testfixed_converted.csv')
->>>>>>> aaff90f8
 
     def test_convert_dbf(self):
         self.assertConverted('dbf', 'examples/testdbf.dbf', 'examples/testdbf_converted.csv')
@@ -74,4 +54,10 @@
         self.assertLines(['--no-header-row', 'examples/no_header_row.csv'], [
             'A,B,C',
             'True,2,3',
+        ])
+
+    def test_csv_no_inference(self):
+        self.assertLines(['--no-inference', 'examples/dummy.csv'], [
+            'a,b,c',
+            '1,2,3',
         ])