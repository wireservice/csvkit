name: CI
on: [push, pull_request]
jobs:
  build:
    runs-on: ${{ matrix.os }}
    strategy:
      matrix:
        os: [macos-latest, windows-latest, ubuntu-latest]
        # sqlalchemy seems to have a bug in pypy-2.7.
        python-version: [2.7, 3.6, 3.7, 3.8, 3.9, '3.10', pypy-3.6, pypy-3.7]
        exclude:
          # UnicodeDecodeError on test_match_utf8 in Python 2, test_removes_bom in Python 3, etc.
          - os: windows-latest
            python-version: 2.7
          - os: windows-latest
            python-version: 3.6
          - os: windows-latest
            python-version: pypy-3.6
          - os: windows-latest
            python-version: 3.7
          - os: windows-latest
            python-version: pypy-3.7
    steps:
      - uses: actions/checkout@v2
      - uses: actions/setup-python@v2
        with:
          python-version: ${{ matrix.python-version }}
      # https://github.com/actions/cache/blob/main/examples.md#using-a-script-to-get-cache-location
      - id: pip-cache
        run: python -c "from pip._internal.locations import USER_CACHE_DIR; print('::set-output name=dir::' + USER_CACHE_DIR)"
      - uses: actions/cache@v1
        with:
          path: ${{ steps.pip-cache.outputs.dir }}
          key: ${{ runner.os }}-pip-${{ hashFiles('**/setup.py') }}
          restore-keys: |
            ${{ runner.os }}-pip-
      - run: pip install --upgrade check-manifest flake8 isort setuptools
      - run: check-manifest
      - run: flake8 .
      - run: isort . --check-only
      - run: pip install .[test] coveralls
<<<<<<< HEAD
      - run: pytest --cov csvkit
=======
      - run: nosetests --with-coverage --cover-package=csvkit
        env:
          PYTHONIOENCODING: utf-8
          PYTHONUTF8: 1
>>>>>>> c2b16649
      # CoverallsException: Not on TravisCI. You have to provide either repo_token in .coveralls.yml or set the COVERALLS_REPO_TOKEN env var.
      - if: matrix.python-version != '2.7' && matrix.python-version != 'pypy-2.7'
        env:
          GITHUB_TOKEN: ${{ secrets.GITHUB_TOKEN }}
        run: coveralls --service=github<|MERGE_RESOLUTION|>--- conflicted
+++ resolved
@@ -39,14 +39,10 @@
       - run: flake8 .
       - run: isort . --check-only
       - run: pip install .[test] coveralls
-<<<<<<< HEAD
       - run: pytest --cov csvkit
-=======
-      - run: nosetests --with-coverage --cover-package=csvkit
         env:
           PYTHONIOENCODING: utf-8
           PYTHONUTF8: 1
->>>>>>> c2b16649
       # CoverallsException: Not on TravisCI. You have to provide either repo_token in .coveralls.yml or set the COVERALLS_REPO_TOKEN env var.
       - if: matrix.python-version != '2.7' && matrix.python-version != 'pypy-2.7'
         env:
