--- conflicted
+++ resolved
@@ -30,7 +30,6 @@
 * Matt Dudys
 * Joakim Lundborg
 * Federico Scrinzi
-* Chris Rosenthal
 * Shane StClair
 * raistlin7447
 * Alex Dergachev
@@ -82,9 +81,6 @@
 * John Vandenberg
 * Olivier Lacan
 * Adrien Delessert
-<<<<<<< HEAD
 * Ghislain Antony Vaillant
-=======
 * Forest Gregg
-* Aliaksei Urbanski
->>>>>>> 5a25c3ad
+* Aliaksei Urbanski