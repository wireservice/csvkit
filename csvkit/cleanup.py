#!/usr/bin/env python

from csvkit.exceptions import CSVTestException, LengthMismatchError


def join_rows(rows, joiner=' '):
    """
    Given a series of rows, return them as a single row where the inner edge
    cells are merged.

    :param joiner:
        The separator between cells, a single space by default.
    """
    rows = list(rows)
    fixed_row = rows[0][:]

    for row in rows[1:]:
        if len(row) == 0:
            row = ['']

        fixed_row[-1] += "%s%s" % (joiner, row[0])
        fixed_row.extend(row[1:])

    return fixed_row


class RowChecker(object):
    """
    Iterate over rows of a CSV producing cleaned rows and storing error rows.
    """

    def __init__(self, reader):
        self.reader = reader
        self.column_names = next(reader)
        self.errors = []

    def checked_rows(self):
        """
        A generator which yields rows which are ready to write to output.
        """
        length = len(self.column_names)
        line_number = self.reader.line_num
        joinable_row_errors = []

        for row in self.reader:
            try:
                if len(row) != length:
                    raise LengthMismatchError(line_number, row, length)

                yield row

                # Don't join rows across valid rows.
                joinable_row_errors = []
            except LengthMismatchError as e:
                self.errors.append(e)

                # Don't join with long rows.
                if len(row) > length:
                    joinable_row_errors = []
                else:
                    joinable_row_errors.append(e)

                    while joinable_row_errors:
                        fixed_row = join_rows([error.row for error in joinable_row_errors], joiner=' ')

                        if len(fixed_row) < length:
                            break

<<<<<<< HEAD
                    if len(fixed_row) == len(self.column_names):
                        yield fixed_row
=======
                        if len(fixed_row) == length:
                            self.rows_joined += len(joinable_row_errors)
                            self.joins += 1

                            yield fixed_row
>>>>>>> cf636ba1

                            for fixed in joinable_row_errors:
                                joinable_row_errors.remove(fixed)
                                self.errors.remove(fixed)

                            break

                        joinable_row_errors = joinable_row_errors[1:]  # keep trying in case we're too long because of a straggler

            except CSVTestException as e:
                self.errors.append(e)

                # Don't join rows across other errors.
                joinable_row_errors = []

            line_number = self.reader.line_num<|MERGE_RESOLUTION|>--- conflicted
+++ resolved
@@ -66,16 +66,8 @@
                         if len(fixed_row) < length:
                             break
 
-<<<<<<< HEAD
-                    if len(fixed_row) == len(self.column_names):
-                        yield fixed_row
-=======
                         if len(fixed_row) == length:
-                            self.rows_joined += len(joinable_row_errors)
-                            self.joins += 1
-
                             yield fixed_row
->>>>>>> cf636ba1
 
                             for fixed in joinable_row_errors:
                                 joinable_row_errors.remove(fixed)
