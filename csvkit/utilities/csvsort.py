#!/usr/bin/env python

import agate

from csvkit.cli import CSVKitUtility, parse_column_identifiers


class CSVSort(CSVKitUtility):
    description = 'Sort CSV files. Like the Unix "sort" command, but for tabular data.'
    buffers_input = True

    def add_arguments(self):
        self.argparser.add_argument('-n', '--names', dest='names_only', action='store_true',
                                    help='Display column names and indices from the input CSV and exit.')
        self.argparser.add_argument('-c', '--columns', dest='columns',
                                    help='A comma separated list of column indices or names to sort by. Defaults to all columns.')
        self.argparser.add_argument('-r', '--reverse', dest='reverse', action='store_true',
                                    help='Sort in descending order.')
        self.argparser.add_argument('-y', '--snifflimit', dest='sniff_limit', type=int,
                                    help='Limit CSV dialect sniffing to the specified number of bytes. Specify "0" to disable sniffing entirely.')
        self.argparser.add_argument('--no-inference', dest='no_inference', action='store_true',
                                    help='Disable type inference when parsing the input.')

    def main(self):
        if self.args.names_only:
            self.print_column_names()
            return

<<<<<<< HEAD
        # Otherwise, fails with "io.UnsupportedOperation: underlying stream is not seekable".
        if self.input_file == sys.stdin:
            # We can't sort without reading the entire input.
            self.input_file = six.StringIO(sys.stdin.read())

        table = agate.Table.from_csv(self.args.input_path, sniff_limit=self.args.sniff_limit, header=not self.args.no_header_row, column_types=self.get_column_types(), **self.reader_kwargs)
=======
        table = agate.Table.from_csv(self.input_file, sniff_limit=self.args.sniff_limit, header=not self.args.no_header_row, column_types=self.get_column_types(), **self.reader_kwargs)
>>>>>>> 685bda52
        column_ids = parse_column_identifiers(self.args.columns, table.column_names, column_offset=self.get_column_offset())
        table = table.order_by(column_ids, reverse=self.args.reverse)
        table.to_csv(self.output_file, **self.writer_kwargs)


def launch_new_instance():
    utility = CSVSort()
    utility.main()

if __name__ == "__main__":
    launch_new_instance()<|MERGE_RESOLUTION|>--- conflicted
+++ resolved
@@ -26,16 +26,12 @@
             self.print_column_names()
             return
 
-<<<<<<< HEAD
         # Otherwise, fails with "io.UnsupportedOperation: underlying stream is not seekable".
         if self.input_file == sys.stdin:
             # We can't sort without reading the entire input.
             self.input_file = six.StringIO(sys.stdin.read())
 
         table = agate.Table.from_csv(self.args.input_path, sniff_limit=self.args.sniff_limit, header=not self.args.no_header_row, column_types=self.get_column_types(), **self.reader_kwargs)
-=======
-        table = agate.Table.from_csv(self.input_file, sniff_limit=self.args.sniff_limit, header=not self.args.no_header_row, column_types=self.get_column_types(), **self.reader_kwargs)
->>>>>>> 685bda52
         column_ids = parse_column_identifiers(self.args.columns, table.column_names, column_offset=self.get_column_offset())
         table = table.order_by(column_ids, reverse=self.args.reverse)
         table.to_csv(self.output_file, **self.writer_kwargs)
