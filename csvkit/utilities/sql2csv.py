--- conflicted
+++ resolved
@@ -52,11 +52,7 @@
                 "trying to use. Available backends include:\n\nPostgreSQL:\tpip install psycopg2\nMySQL:\t\tpip "
                 "install mysql-connector-python OR pip install mysqlclient\n\nFor details on connection strings "
                 "and other backends, please see the SQLAlchemy documentation on dialects at:\n\n"
-<<<<<<< HEAD
-                "http://www.sqlalchemy.org/docs/dialects/\n\n",
-=======
                 "https://www.sqlalchemy.org/docs/dialects/\n\n"
->>>>>>> f1ee8ff4
             ) from e
 
         connection = engine.connect()
