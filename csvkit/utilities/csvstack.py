--- conflicted
+++ resolved
@@ -51,18 +51,12 @@
                     row.insert(0, groups[i])
 
                 output.writerow(row)
+            f.close()
 
-<<<<<<< HEAD
 def launch_new_instance():
     """Create and run csvstack"""
     utility = CSVStack()
     utility.main()
     
 if __name__ == "__main__":
-    launch_new_instance()
-=======
-            f.close()
-
-if __name__ == '__main__':
-    CSVStack().main()
->>>>>>> ae64c2c3
+    launch_new_instance()