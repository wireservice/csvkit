--- conflicted
+++ resolved
@@ -177,15 +177,12 @@
         if 'e' not in self.override_flags:
             self.argparser.add_argument('-e', '--encoding', dest='encoding', default='utf-8',
                                 help='Specify the encoding the input CSV file.')
-<<<<<<< HEAD
         if 'S' not in self.override_flags:
             self.argparser.add_argument('-S', '--skipinitialspace', dest='skipinitialspace', default=False, action='store_true',
                                 help='Ignore whitespace immediately following the delimiter.')
-=======
         if 'H' not in self.override_flags:
             self.argparser.add_argument('-H', '--no-header-row', dest='no_header_row', action='store_true',
                                 help='Specifies that the input CSV file has no header row.')
->>>>>>> 3903c62f
         if 'v' not in self.override_flags:
             self.argparser.add_argument('-v', '--verbose', dest='verbose', action='store_true',
                                 help='Print detailed tracebacks when errors occur.')
