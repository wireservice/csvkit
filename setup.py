--- conflicted
+++ resolved
@@ -8,7 +8,9 @@
     'python-dateutil>=1.5',
     'sqlalchemy>=0.6.6',
     'openpyxl>=1.5.7',
-    'dbf==0.94.003']
+    'dbf==0.94.003',
+    'python-rex',
+]
 
 if sys.version_info < (2, 7):
     install_requires.append('argparse>=1.2.1')
@@ -49,22 +51,6 @@
             'csvgrep = csvkit.utilities.csvgrep:launch_new_instance',
             'csvjoin = csvkit.utilities.csvjoin:launch_new_instance',
             'csvjson = csvkit.utilities.csvjson:launch_new_instance',
-<<<<<<< HEAD
-            'csvpy = csvkit.utilities.csvpy:launch_new_instance',
-            'csvgroup = csvkit.utilities.csvgroup:launch_new_instance',
-            'csvpys = csvkit.utilities.csvpys:launch_new_instance',
-        ]
-    },
-    install_requires = [
-        'argparse==1.2.1',
-        'xlrd==0.7.1',
-        'python-dateutil>=1.5',
-        'sqlalchemy==0.6.6',
-        'openpyxl==1.5.7',
-        'dbf==0.94.003',
-        'python-rex',
-    ]
-=======
             'csvlook = csvkit.utilities.csvlook:launch_new_instance',
             'csvpy = csvkit.utilities.csvpy:launch_new_instance',
             'csvsort = csvkit.utilities.csvsort:launch_new_instance',
@@ -73,8 +59,10 @@
             'csvstat = csvkit.utilities.csvstat:launch_new_instance',
             'in2csv = csvkit.utilities.in2csv:launch_new_instance',
             'sql2csv = csvkit.utilities.sql2csv:launch_new_instance'
+            'csvpy = csvkit.utilities.csvpy:launch_new_instance',
+            'csvgroup = csvkit.utilities.csvgroup:launch_new_instance',
+            'csvpys = csvkit.utilities.csvpys:launch_new_instance',
         ]
     },
-    install_requires = install_requires
->>>>>>> 09d6aef6
+    install_requires=install_requires
 )