#!/usr/bin/env python

import sys
from setuptools import setup

install_requires = [
    'xlrd>=0.7.1',
    'sqlalchemy>=0.6.6',
    'openpyxl>=2.0.3',
    'six>=1.6.1',
    'python-dateutil==2.2'
]

if sys.version_info < (2, 7):
    install_requires.append('argparse>=1.2.1')
    install_requires.append('ordereddict>=1.1')
    install_requires.append('simplejson>=3.6.3')

if sys.version_info[0] == 2:
    install_requires.append('dbf==0.94.003')

setup(
    name='csvkit',
    version='1.0.0',
    description='A library of utilities for working with CSV, the king of tabular file formats.',
    long_description=open('README').read(),
    author='Christopher Groskopf',
    author_email='staringmonkey@gmail.com',
    url='http://csvkit.rtfd.org/',
    license='MIT',
    classifiers=[
        'Development Status :: 5 - Production/Stable',
        'Environment :: Console',
        'Intended Audience :: Developers',
        'Intended Audience :: End Users/Desktop',
        'Intended Audience :: Science/Research',
        'License :: OSI Approved :: MIT License',
        'Natural Language :: English',
        'Operating System :: OS Independent',
        'Programming Language :: Python',
        'Programming Language :: Python :: 2.6',
        'Programming Language :: Python :: 2.7',
        'Programming Language :: Python :: 3.3',
        'Programming Language :: Python :: 3.4',
        'Programming Language :: Python :: Implementation :: CPython',
        'Programming Language :: Python :: Implementation :: PyPy',
        'Topic :: Scientific/Engineering :: Information Analysis',
        'Topic :: Software Development :: Libraries :: Python Modules',
        'Topic :: Utilities'
    ],
    packages=[
        'csvkit',
        'csvkit.convert',
        'csvkit.utilities'
    ],
    entry_points ={
        'console_scripts': [
            'csvclean = csvkit.utilities.csvclean:launch_new_instance',
<<<<<<< HEAD
            'csvstat = csvkit.utilities.csvstat:launch_new_instance',
            'csvlook = csvkit.utilities.csvlook:launch_new_instance',
            'csvjoin = csvkit.utilities.csvjoin:launch_new_instance',
            'csvsplit = csvkit.utilities.csvsplit:launch_new_instance',
            'csvstack = csvkit.utilities.csvstack:launch_new_instance',
            'csvsort = csvkit.utilities.csvsort:launch_new_instance',
=======
            'csvcut = csvkit.utilities.csvcut:launch_new_instance',
            'csvformat = csvkit.utilities.csvformat:launch_new_instance',
>>>>>>> 30db4b49
            'csvgrep = csvkit.utilities.csvgrep:launch_new_instance',
            'csvjoin = csvkit.utilities.csvjoin:launch_new_instance',
            'csvjson = csvkit.utilities.csvjson:launch_new_instance',
            'csvlook = csvkit.utilities.csvlook:launch_new_instance',
            'csvpy = csvkit.utilities.csvpy:launch_new_instance',
            'csvsort = csvkit.utilities.csvsort:launch_new_instance',
            'csvsql = csvkit.utilities.csvsql:launch_new_instance',
            'csvstack = csvkit.utilities.csvstack:launch_new_instance',
            'csvstat = csvkit.utilities.csvstat:launch_new_instance',
            'in2csv = csvkit.utilities.in2csv:launch_new_instance',
            'sql2csv = csvkit.utilities.sql2csv:launch_new_instance'
        ]
    },
    install_requires = install_requires
)<|MERGE_RESOLUTION|>--- conflicted
+++ resolved
@@ -56,23 +56,15 @@
     entry_points ={
         'console_scripts': [
             'csvclean = csvkit.utilities.csvclean:launch_new_instance',
-<<<<<<< HEAD
-            'csvstat = csvkit.utilities.csvstat:launch_new_instance',
-            'csvlook = csvkit.utilities.csvlook:launch_new_instance',
-            'csvjoin = csvkit.utilities.csvjoin:launch_new_instance',
-            'csvsplit = csvkit.utilities.csvsplit:launch_new_instance',
-            'csvstack = csvkit.utilities.csvstack:launch_new_instance',
-            'csvsort = csvkit.utilities.csvsort:launch_new_instance',
-=======
             'csvcut = csvkit.utilities.csvcut:launch_new_instance',
             'csvformat = csvkit.utilities.csvformat:launch_new_instance',
->>>>>>> 30db4b49
             'csvgrep = csvkit.utilities.csvgrep:launch_new_instance',
             'csvjoin = csvkit.utilities.csvjoin:launch_new_instance',
             'csvjson = csvkit.utilities.csvjson:launch_new_instance',
             'csvlook = csvkit.utilities.csvlook:launch_new_instance',
             'csvpy = csvkit.utilities.csvpy:launch_new_instance',
             'csvsort = csvkit.utilities.csvsort:launch_new_instance',
+            'csvsplit = csvkit.utilities.csvsplit:launch_new_instance',
             'csvsql = csvkit.utilities.csvsql:launch_new_instance',
             'csvstack = csvkit.utilities.csvstack:launch_new_instance',
             'csvstat = csvkit.utilities.csvstat:launch_new_instance',
